--- conflicted
+++ resolved
@@ -48,7 +48,6 @@
 
 
 def parse_bitstream_to_profile(bitstream, times, p7500, p7500thresh):
-<<<<<<< HEAD
     
     proftime = []
     T = []
@@ -66,30 +65,10 @@
     numbits = len(bitstream)
     trash = []
     
-=======
-    
-    proftime = []
-    T = []
-    C = []
-    S = []
-    z = []
-    frames = [] # tuple of index, frame
-    profframes = [] #good frames matching profile points
-    triggertime = None
-    
-    masks = generateMasks()    
-    
-    #initializing fields for loop
-    s = 0 #starting bit
-    numbits = len(bitstream)
-    trash = []
-    
->>>>>>> f70a03f8
     #looping through bits until finished parsing
     while True:
         
         foundMatch = False
-<<<<<<< HEAD
         
         if s >= numbits - 32: #won't overrun bitstream
             break
@@ -216,75 +195,8 @@
     def correct(self, frame):
         """ Correct a frame """
         pass
-=======
-        
-        if s >= numbits - 32: #won't overrun bitstream
-            break
-            
-        #pulling current segment
-        frame = bitstream[s:s+32]
-        
-        #verifying that frame meets requirements, otherwise increasing start bit and rechecking
-        if frame[0:3] != [1, 0, 0] or not checkECC(frame, masks):
-            trash.append(frame[0])
-            s += 1
-            continue
-        
-        #once a good frame has been identified, print all trash frames
-        if trash:
-            print_frame("               Trash", trash, s, times[s], p7500[s], None)
-            frames.append((0, s, trash))
-            trash = []
-            
-        # Check pilot tone (after ECC checks so profile triggering requires (1) sufficient P7500 and (2) a valid frame)
-        if triggertime is None and p7500[s] >= p7500thresh:
-            triggertime = times[s]
-            logging.info(f"Triggered @ {triggertime:0.6f} sec")
-        
-        if triggertime is None: #profile hasn't been triggered
-            frames.append((1, s, frame))
-            print_frame(" Frame (Pre-trigger)", frame, s, times[s], p7500[s], None)
-            
-        else: #profile has been triggered
-            
-            #current profile time
-            ctime = times[s] - triggertime
-            
-            #converting frame to T/C/S/z
-            Tint, Cint = convertFrameToInt(frame)
-            cT, cC, cS, cz = convertIntsToFloats(Tint, Cint, ctime)
-            
-            #storing frame/time
-            frames.append((2, s, frame))
-            profframes.append(frame)
-            proftime.append(ctime)
-            
-            #storing values for profile
-            T.append(cT)
-            C.append(cC)
-            S.append(cS)
-            z.append(cz)
-            
-            #printing frame with profile info
-            print_frame("Frame (Post-trigger)", frame, s, times[s], p7500[s], [cz,cT,cC,cS])
-            
-        #increase start bit by 32 to search for next frame
-        s += 32
-
-    # End parse bitstream
-    return T, C, S, z, proftime, profframes, frames
-
-
-
-def print_frame(label, frame, s, t, p7500, data):
-    framestring = "".join( ['1' if b else '0' for b in frame])
-    if data is None:
-        msg = f"{label} s={s:7d}, t={t:12.6f} p={p7500:5.2f} {framestring:s}"
-    else:
-        msg = f"{label} s={s:7d}, t={t:12.6f} p={p7500:5.2f} {framestring:s} z={data[0]:07.2f}, T={data[1]:05.2f}, C={data[2]:05.2f}, S={data[3]:05.2f}"
-        
-    logging.debug(msg)
->>>>>>> f70a03f8
+# End ErrorCorrection class
+
 
 # see also: https://wiki.python.org/moin/BitManipulation
 
@@ -319,15 +231,12 @@
             [274854,275878,276902,277926,4469414,4470438,4471462,4472486], #bit 29
             [2233171,2234195,2235219,2236243,6426707,6427731,6428755,6429779], #bit 30
             [86494,87518,88542,89566,4281054,4282078,4283102,4284126]] #bit 31
-<<<<<<< HEAD
     return mask_ints
+
 def generateMasks():
     maskLen = 23 #each mask is 23 bits long
     
     mask_ints = get_masks()
-=======
-            
->>>>>>> f70a03f8
     masks = []
     
     for cMaskInts in mask_ints:
@@ -343,15 +252,14 @@
     print("test_ecc()")
     ecc = ErrorCorrection()
     
-<<<<<<< HEAD
     # Increment by a prime number for speed
     for ii, x in enumerate(range(0, 0xffffffff, 2011)):
         if ii % 1000 == 0:
             print("ecc:", x)
         y = intToBinList(x, 32)
         assert ecc.check(y) == ecc.check_b(x)
-=======
-    
+
+
 #  RUN ECC CHECK ON FRAME WITH MASKS CREATED IN GENERATEMASKS()
 def checkECC(frame, masks):
 
@@ -367,7 +275,6 @@
                 return False # isValid = False
     
     return True #isValid
->>>>>>> f70a03f8
 
 
 
@@ -375,7 +282,6 @@
 #          FRAME CONVERSION TO TEMPERATURE/CONDUCTIVITY/SALINITY/DEPTH            #
 ###################################################################################
 
-<<<<<<< HEAD
 def unpack_frame_b(frame_b):
     """ Unpack frame from a binary value  """
     #t_int = bitstring_to_int(frame[16:26])
@@ -385,33 +291,16 @@
     #t_int = (frame_b >> (32-6)) & 0x1ff # frame 6:15]
     #logging.debug("frame={0:08x} {0:032b} {0:5d}".format(frame_b))
     #logging.debug("t_int={0:03x} {0:09b} {0:5d}".format(t_int))
-    
-    #c_int = bitstring_to_int(frame[ 5:14])
-    c_int = (frame_b >> 18) & 0x7ff # frame[28:18] (bit notation)
-    logging.debug("frame={0:08x} {0:032b} {0:5d}".format(frame_b))
-    logging.debug("c_int={0:03x} {0:09b} {0:5d}".format(c_int))
-
-    return t_int, c_int
-
 
 
 def convertFrameToInt(frame):
     """ Convert a frame to integer fields
     frame is a list of bits """
-=======
-def convertFrameToInt(frame):
-
->>>>>>> f70a03f8
     Tint = binListToInt(frame[14:26])
     Cint = binListToInt(frame[3:14])
     
     return Tint, Cint
     
-<<<<<<< HEAD
-=======
-    
-def convertIntsToFloats(Tint, Cint, time):
->>>>>>> f70a03f8
     
 def convertIntsToFloats(Tint, Cint, time):
     """ Convert a list of integer data fields to observations (floats) """
